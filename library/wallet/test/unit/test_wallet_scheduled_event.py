--- conflicted
+++ resolved
@@ -31,10 +31,6 @@
     def test_scheduled_event_hook_zeros_out_daily_spend(self):
         default_committed = Decimal("200")
         todays_spending = Decimal("100")
-<<<<<<< HEAD
-=======
-        ZERO_OUT_DAILY_SPEND_EVENT = "ZERO_OUT_DAILY_SPEND"
->>>>>>> c7f2e194
         balance_dict = {
             self.balance_coordinate(
                 account_address=TODAY_SPENDING,
