# Code auto-generated using Inception Smart Contract Renderer Version 3.0.0


# Objects below have been imported from:
#    library/wallet/contracts/template/wallet.py
<<<<<<< HEAD
# md5:35ebc8bc7be01863bdcb7e0e41351f41
=======
# md5:cd5419229b2c3cc8ca8b4d59f4c0395e
>>>>>>> a3e5d0cb

from contracts_api import (
    BalancesObservationFetcher,
    DefinedDateTime,
    Override,
    PostingsIntervalFetcher,
    RelativeDateTime,
    Shift,
    DEFAULT_ADDRESS,
    DEFAULT_ASSET,
    AuthorisationAdjustment,
    Balance,
    BalanceCoordinate,
    BalanceDefaultDict,
    BalanceTimeseries,
    CalendarEvents,
    CustomInstruction,
    EndOfMonthSchedule,
    FlagTimeseries,
    InboundAuthorisation,
    InboundHardSettlement,
    OptionalValue,
    OutboundAuthorisation,
    OutboundHardSettlement,
    Phase,
    Posting,
    PostingInstructionType,
    Rejection,
    RejectionReason,
    Release,
    ScheduledEvent,
    ScheduleExpression,
    ScheduleFailover,
    ScheduleSkip,
    Settlement,
    Transfer,
    Tside,
    UnionItemValue,
    UpdateAccountEventTypeDirective,
    AccountIdShape,
    ActivationHookArguments,
    ActivationHookResult,
    DeactivationHookArguments,
    DeactivationHookResult,
    DenominationShape,
    NumberShape,
    Parameter,
    ParameterLevel,
    ParameterUpdatePermission,
    PostingInstructionsDirective,
    PostParameterChangeHookArguments,
    PostParameterChangeHookResult,
    PostPostingHookArguments,
    PostPostingHookResult,
    PrePostingHookArguments,
    PrePostingHookResult,
    ScheduledEventHookArguments,
    ScheduledEventHookResult,
    SmartContractEventType,
    StringShape,
    fetch_account_data,
    requires,
    ConversionHookArguments,
    ConversionHookResult,
)
from calendar import isleap
from datetime import datetime
from dateutil.relativedelta import relativedelta
from decimal import Decimal, ROUND_HALF_UP
from json import dumps, loads
from typing import Any, Iterable, Mapping
from zoneinfo import ZoneInfo

api = "4.0.0"
version = "3.0.7"
tside = Tside.LIABILITY
supported_denominations = ["GBP", "SGD", "USD"]


@requires(parameters=True)
def activation_hook(
    vault: Any, hook_arguments: ActivationHookArguments
) -> ActivationHookResult | None:
    effective_datetime = hook_arguments.effective_datetime
    scheduled_events: dict[str, ScheduledEvent] = {}
    scheduled_events[ZERO_OUT_DAILY_SPEND_EVENT] = ScheduledEvent(
        start_datetime=effective_datetime, expression=_get_zero_out_daily_spend_schedule(vault)
    )
    return ActivationHookResult(scheduled_events_return_value=scheduled_events)


@requires(parameters=True)
@fetch_account_data(balances=["EFFECTIVE_FETCHER"])
def conversion_hook(
    vault: Any, hook_arguments: ConversionHookArguments
) -> ConversionHookResult | None:
    effective_datetime = hook_arguments.effective_datetime
    scheduled_events = hook_arguments.existing_schedules
    if not scheduled_events:
        scheduled_events[ZERO_OUT_DAILY_SPEND_EVENT] = ScheduledEvent(
            start_datetime=effective_datetime, expression=_get_zero_out_daily_spend_schedule(vault)
        )
    return ConversionHookResult(
        scheduled_events_return_value=scheduled_events, posting_instructions_directives=[]
    )


@requires(parameters=True)
@fetch_account_data(balances=["live_balances_bof"])
def deactivation_hook(
    vault: Any, hook_arguments: DeactivationHookArguments
) -> DeactivationHookResult | None:
    zero_out_daily_spend_directives = _get_zero_out_daily_spend_instructions(
        vault,
        effective_datetime=hook_arguments.effective_datetime,
        balance_fetcher=fetchers_LIVE_BALANCES_BOF_ID,
    )
    if zero_out_daily_spend_directives:
        return DeactivationHookResult(
            posting_instructions_directives=zero_out_daily_spend_directives
        )
    return None


@requires(parameters=True)
@fetch_account_data(balances=["live_balances_bof"])
def post_parameter_change_hook(
    vault: Any, hook_arguments: PostParameterChangeHookArguments
) -> PostParameterChangeHookResult | None:
    """
    Checks if the customer or bank wallet limit has been lowered and sweep
    to the nominated account if so.
    """
    old_parameter_values = hook_arguments.old_parameter_values
    updated_parameter_values = hook_arguments.updated_parameter_values
    old_limit: Decimal = old_parameter_values.get(PARAM_CUSTOMER_WALLET_LIMIT, Decimal(0))
    new_limit: Decimal = updated_parameter_values.get(PARAM_CUSTOMER_WALLET_LIMIT, old_limit)
    if old_limit > new_limit:
        denomination = utils_get_parameter(vault, name=PARAM_DENOMINATION)
        live_balances = vault.get_balances_observation(
            fetcher_id=fetchers_LIVE_BALANCES_BOF_ID
        ).balances
        current_balance = utils_get_available_balance(
            balances=live_balances, denomination=denomination
        )
        if current_balance > new_limit:
            delta = current_balance - new_limit
            nominated_account = utils_get_parameter(vault, name=PARAM_NOMINATED_ACCOUNT)
            posting_instructions = _sweep_excess_funds(
                account_id=vault.account_id,
                amount=delta,
                denomination=denomination,
                nominated_account=nominated_account,
            )
            pi_directive = PostingInstructionsDirective(
                posting_instructions=posting_instructions,
                value_datetime=hook_arguments.effective_datetime,
            )
            return PostParameterChangeHookResult(posting_instructions_directives=[pi_directive])
    return None


@requires(parameters=True, flags=True)
@fetch_account_data(balances=["live_balances_bof"])
def post_posting_hook(
    vault: Any, hook_arguments: PostPostingHookArguments
) -> PostPostingHookResult | None:
    """
    If the posting is a Spend, duplicates the spending to TODAYS_SPENDING to keep track
    of the remaining spending limit.
    If the posting is a refund or a release/decreased auth,
    the previously duplicated amount is unduplicated
    If the posting is a Deposit, checks if we have reached our limit then posts the
    remainder to the nominated account if we breach it.
    """
    postings: utils_PostingInstructionListAlias = hook_arguments.posting_instructions
    effective_datetime = hook_arguments.effective_datetime
    denomination = utils_get_parameter(vault, name=PARAM_DENOMINATION)
    postings_balances = [posting.balances() for posting in postings]
    postings_delta = Decimal(
        sum(
            (
                utils_get_available_balance(balances=balances, denomination=denomination)
                for balances in postings_balances
            )
        )
    )
    auto_top_up_status = vault.get_flag_timeseries(flag=AUTO_TOP_UP_FLAG).latest()
    nominated_account = utils_get_parameter(vault, name=PARAM_NOMINATED_ACCOUNT)
    balances = vault.get_balances_observation(fetcher_id=fetchers_LIVE_BALANCES_BOF_ID).balances
    current_balance = utils_get_available_balance(balances=balances, denomination=denomination)
    release_and_decreased_auth_amount = _get_release_and_decreased_auth_amount(
        postings, denomination
    )
    posting_ins = []
    if current_balance < 0 and auto_top_up_status:
        amount_required_from_nominated = abs(current_balance)
        posting_ins += _top_up_balance(
            account_id=vault.account_id,
            amount=amount_required_from_nominated,
            denomination=denomination,
            nominated_account=nominated_account,
        )
    force_override = any(extract_bool_from_postings(postings, "force_override"))
    refund = any(extract_bool_from_postings(postings, "refund"))
    transfer_to_nominated_acct = any(
        extract_bool_from_postings(postings, "withdrawal_to_nominated_account")
    )
    if (
        postings_delta < 0
        and (not (force_override or transfer_to_nominated_acct))
        or (postings_delta > 0 and refund)
    ):
        posting_ins += _update_tracked_spend(
            account_id=vault.account_id, amount=postings_delta, denomination=denomination
        )
    elif postings_delta > 0 and release_and_decreased_auth_amount > 0:
        posting_ins += _update_tracked_spend(
            account_id=vault.account_id,
            amount=release_and_decreased_auth_amount,
            denomination=denomination,
        )
    if postings_delta > 0:
        wallet_limit = utils_get_parameter(vault, name=PARAM_CUSTOMER_WALLET_LIMIT)
        if current_balance > wallet_limit:
            nominated_account = utils_get_parameter(vault, name=PARAM_NOMINATED_ACCOUNT)
            difference = current_balance - wallet_limit
            posting_ins += _sweep_excess_funds(
                account_id=vault.account_id,
                amount=difference,
                denomination=denomination,
                nominated_account=nominated_account,
            )
    if posting_ins:
        return PostPostingHookResult(
            posting_instructions_directives=[
                PostingInstructionsDirective(
                    posting_instructions=posting_ins, value_datetime=effective_datetime
                )
            ]
        )
    return None


@requires(parameters=True, flags=True)
@fetch_account_data(balances=["live_balances_bof"])
def pre_posting_hook(
    vault: Any, hook_arguments: PrePostingHookArguments
) -> PrePostingHookResult | None:
    if utils_is_force_override(posting_instructions=hook_arguments.posting_instructions):
        return None
    posting_instructions: utils_PostingInstructionListAlias = hook_arguments.posting_instructions
    spending_limit = utils_get_parameter(vault, name=PARAM_SPENDING_LIMIT)
    default_denomination = utils_get_parameter(vault, name=PARAM_DENOMINATION)
    account_balances = vault.get_balances_observation(
        fetcher_id=fetchers_LIVE_BALANCES_BOF_ID
    ).balances
    todays_spending_balance_coordinate = BalanceCoordinate(
        account_address=TODAY_SPENDING,
        asset=DEFAULT_ASSET,
        denomination=default_denomination,
        phase=Phase.COMMITTED,
    )
    todays_spending = account_balances[todays_spending_balance_coordinate].net
    postings_balances = [posting.balances() for posting in posting_instructions]
    proposed_spend = sum(
        (
            utils_get_available_balance(balances=balances, denomination=default_denomination)
            for balances in postings_balances
        )
    )
    auto_top_up_status = vault.get_flag_timeseries(flag=AUTO_TOP_UP_FLAG).latest()
    additional_denominations = utils_get_parameter(
        vault, name=PARAM_ADDITIONAL_DENOMINATIONS, is_json=True
    )
    posting_denominations = set(
        (
            coord.denomination
            for posting in posting_instructions
            for coord in posting.balances().keys()
        )
    )
    allowed_denominations = additional_denominations + [default_denomination]
    unallowed_denominations = posting_denominations.difference(allowed_denominations)
    if unallowed_denominations:
        return PrePostingHookResult(
            rejection=Rejection(
                message="Postings received in unauthorised denominations",
                reason_code=RejectionReason.WRONG_DENOMINATION,
            )
        )
    if any(extract_bool_from_postings(posting_instructions, "withdrawal_override")):
        return None
    if proposed_spend < 0:
        if abs(proposed_spend) + todays_spending > spending_limit and (
            not any(
                extract_value_from_postings(posting_instructions, "withdrawal_to_nominated_account")
            )
        ):
            return PrePostingHookResult(
                rejection=Rejection(
                    message="Transaction would exceed daily spending limit",
                    reason_code=RejectionReason.AGAINST_TNC,
                )
            )
    for denomination in posting_denominations:
        available_balance = utils_get_available_balance(
            balances=account_balances, denomination=denomination
        )
        proposed_delta = sum(
            (
                utils_get_available_balance(balances=balances, denomination=denomination)
                for balances in postings_balances
            )
        )
        if 0 > proposed_delta and 0 > proposed_delta + available_balance:
            if denomination == default_denomination and (not auto_top_up_status):
                return PrePostingHookResult(
                    rejection=Rejection(
                        message=f"Postings total {denomination} {proposed_delta}, which exceeds the available balance of {denomination} {available_balance} and auto top up is disabled",
                        reason_code=RejectionReason.INSUFFICIENT_FUNDS,
                    )
                )
            elif denomination != default_denomination:
                return PrePostingHookResult(
                    rejection=Rejection(
                        message=f"Postings total {denomination} {proposed_delta}, which exceeds the available balance of {denomination} {available_balance}",
                        reason_code=RejectionReason.INSUFFICIENT_FUNDS,
                    )
                )
    return None


@requires(event_type="ZERO_OUT_DAILY_SPEND", parameters=True)
@fetch_account_data(event_type="ZERO_OUT_DAILY_SPEND", balances=["EFFECTIVE_FETCHER"])
def scheduled_event_hook(
    vault: Any, hook_arguments: ScheduledEventHookArguments
) -> ScheduledEventHookResult | None:
    effective_datetime = hook_arguments.effective_datetime
    pi_directives: list[PostingInstructionsDirective] = []
    if hook_arguments.event_type == ZERO_OUT_DAILY_SPEND_EVENT:
        pi_directives.extend(
            _get_zero_out_daily_spend_instructions(
                vault,
                effective_datetime=effective_datetime,
                balance_fetcher=fetchers_EFFECTIVE_OBSERVATION_FETCHER_ID,
            )
        )
    if pi_directives:
        return ScheduledEventHookResult(posting_instructions_directives=pi_directives)
    return None


# Objects below have been imported from:
#    library/features/common/fetchers.py
# md5:dcba39f23bd6808d7c243d6f0f8ff8d0

fetchers_EFFECTIVE_OBSERVATION_FETCHER_ID = "EFFECTIVE_FETCHER"
fetchers_EFFECTIVE_OBSERVATION_FETCHER = BalancesObservationFetcher(
    fetcher_id=fetchers_EFFECTIVE_OBSERVATION_FETCHER_ID, at=DefinedDateTime.EFFECTIVE_DATETIME
)
fetchers_LIVE_BALANCES_BOF_ID = "live_balances_bof"
fetchers_LIVE_BALANCES_BOF = BalancesObservationFetcher(
    fetcher_id=fetchers_LIVE_BALANCES_BOF_ID, at=DefinedDateTime.LIVE
)

# Objects below have been imported from:
#    library/features/common/utils.py
# md5:f40b03d6c37bca725037346032ef0728

utils_PostingInstructionTypeAlias = (
    AuthorisationAdjustment
    | CustomInstruction
    | InboundAuthorisation
    | InboundHardSettlement
    | OutboundAuthorisation
    | OutboundHardSettlement
    | Release
    | Settlement
    | Transfer
)
utils_PostingInstructionListAlias = list[utils_PostingInstructionTypeAlias]


def utils_str_to_bool(string: str) -> bool:
    """
    Convert a string true to bool True, default value of False.
    :param string:
    :return:
    """
    return str(string).lower() == "true"


def utils_get_parameter(
    vault: Any,
    name: str,
    at_datetime: datetime | None = None,
    is_json: bool = False,
    is_boolean: bool = False,
    is_union: bool = False,
    is_optional: bool = False,
    default_value: Any | None = None,
) -> Any:
    """
    Get the parameter value for a given parameter
    :param vault:
    :param name: name of the parameter to retrieve
    :param at_datetime: datetime, time at which to retrieve the parameter value. If not
    specified the latest value is retrieved
    :param is_json: if true json_loads is called on the retrieved parameter value
    :param is_boolean: boolean parameters are treated as union parameters before calling
    str_to_bool on the retrieved parameter value
    :param is_union: if True parameter will be treated as a UnionItem
    :param is_optional: if true we treat the parameter as optional
    :param default_value: only used in conjunction with the is_optional arg, the value to use if the
    parameter is not set.
    :return: the parameter value, this is type hinted as Any because the parameter could be
    json loaded, therefore it value can be any json serialisable type and we gain little benefit
    from having an extensive Union list
    """
    if at_datetime:
        parameter = vault.get_parameter_timeseries(name=name).at(at_datetime=at_datetime)
    else:
        parameter = vault.get_parameter_timeseries(name=name).latest()
    if is_optional:
        parameter = parameter.value if parameter.is_set() else default_value
    if is_union and parameter is not None:
        parameter = parameter.key
    if is_boolean and parameter is not None:
        parameter = utils_str_to_bool(parameter.key)
    if is_json and parameter is not None:
        parameter = loads(parameter)
    return parameter


def utils_is_key_in_instruction_details(
    *, key: str, posting_instructions: utils_PostingInstructionListAlias
) -> bool:
    return all(
        (
            utils_str_to_bool(posting_instruction.instruction_details.get(key, "false"))
            for posting_instruction in posting_instructions
        )
    )


def utils_is_force_override(posting_instructions: utils_PostingInstructionListAlias) -> bool:
    return utils_is_key_in_instruction_details(
        key="force_override", posting_instructions=posting_instructions
    )


def utils_get_available_balance(
    *,
    balances: BalanceDefaultDict,
    denomination: str,
    address: str = DEFAULT_ADDRESS,
    asset: str = DEFAULT_ASSET,
) -> Decimal:
    """
    Returns the sum of net balances including COMMITTED and PENDING_OUT only.

    The function serves two different purposes, depending on the type of balances provided:
    1. When account balances (absolute balances) are used, it returns the available balance
    of the account
    2. When posting balances (relative balances) are used, it calculates the impact of the
    posting on the available balance of the account, providing insights into how the posting
    will affect the account balance

    :param balances: BalanceDefaultDict, account balances or posting balances
    :param denomination: balance denomination
    :param address: balance address
    :param asset: balance asset
    :return: sum of committed and pending out balance coordinates
    """
    committed_coordinate = BalanceCoordinate(
        account_address=address, asset=asset, denomination=denomination, phase=Phase.COMMITTED
    )
    pending_out_coordinate = BalanceCoordinate(
        account_address=address, asset=asset, denomination=denomination, phase=Phase.PENDING_OUT
    )
    return balances[committed_coordinate].net + balances[pending_out_coordinate].net


# Objects below have been imported from:
#    library/wallet/contracts/template/wallet.py
<<<<<<< HEAD
# md5:35ebc8bc7be01863bdcb7e0e41351f41
=======
# md5:cd5419229b2c3cc8ca8b4d59f4c0395e
>>>>>>> a3e5d0cb

INTERNAL_CONTRA = "INTERNAL_CONTRA"
TODAY_SPENDING = "TODAY_SPENDING"
LIMIT_SHAPE_MIN_VALUE = 0
LIMIT_SHAPE_MAX_VALUE = 2000
LIMIT_SHAPE_STEP_VALUE = Decimal("0.01")
LimitShape = NumberShape(
    min_value=LIMIT_SHAPE_MIN_VALUE, max_value=LIMIT_SHAPE_MAX_VALUE, step=LIMIT_SHAPE_STEP_VALUE
)
AUTO_TOP_UP_FLAG = "&{AUTO_TOP_UP_WALLET}"
PARAM_CUSTOMER_WALLET_LIMIT = "customer_wallet_limit"
PARAM_DENOMINATION = "denomination"
PARAM_ADDITIONAL_DENOMINATIONS = "additional_denominations"
PARAM_NOMINATED_ACCOUNT = "nominated_account"
PARAM_SPENDING_LIMIT = "daily_spending_limit"
ZERO_OUT_DAILY_SPEND_PREFIX = "zero_out_daily_spend"
PARAM_ZERO_OUT_DAILY_SPEND_HOUR = f"{ZERO_OUT_DAILY_SPEND_PREFIX}_hour"
PARAM_ZERO_OUT_DAILY_SPEND_MINUTE = f"{ZERO_OUT_DAILY_SPEND_PREFIX}_minute"
PARAM_ZERO_OUT_DAILY_SPEND_SECOND = f"{ZERO_OUT_DAILY_SPEND_PREFIX}_second"
parameters = [
    Parameter(
        name=PARAM_CUSTOMER_WALLET_LIMIT,
        level=ParameterLevel.INSTANCE,
        description="Maximum balance set by the customer.Validation against Bank Wallet Limit must happen outside Vault",
        display_name="Customer Wallet Limit",
        shape=LimitShape,
        default_value=Decimal("1000"),
        update_permission=ParameterUpdatePermission.USER_EDITABLE,
    ),
    Parameter(
        name=PARAM_DENOMINATION,
        level=ParameterLevel.INSTANCE,
        description="Wallet denomination",
        display_name="Wallet Denomination",
        shape=DenominationShape(),
        default_value="SGD",
        update_permission=ParameterUpdatePermission.USER_EDITABLE,
    ),
    Parameter(
        name=PARAM_NOMINATED_ACCOUNT,
        level=ParameterLevel.INSTANCE,
        description="Nominated CASA account for top up",
        display_name="Nominated Account",
        shape=AccountIdShape(),
        default_value="0",
        update_permission=ParameterUpdatePermission.USER_EDITABLE,
    ),
    Parameter(
        name=PARAM_SPENDING_LIMIT,
        level=ParameterLevel.INSTANCE,
        description="Allowed daily spending amount. Resets at midnight",
        display_name="Spending Limit",
        shape=LimitShape,
        default_value=Decimal("999"),
        update_permission=ParameterUpdatePermission.USER_EDITABLE,
    ),
    Parameter(
        name=PARAM_ADDITIONAL_DENOMINATIONS,
        shape=StringShape(),
        level=ParameterLevel.INSTANCE,
        description="Currencies that are accepted for this account, formatted as a json list of currency codes",
        display_name="Additional Denominations",
        default_value=dumps(["GBP", "USD"]),
        update_permission=ParameterUpdatePermission.OPS_EDITABLE,
    ),
    Parameter(
        name=PARAM_ZERO_OUT_DAILY_SPEND_HOUR,
        shape=NumberShape(min_value=0, max_value=23, step=1),
        level=ParameterLevel.TEMPLATE,
        description="The hour of the day at which the spending is reset.",
        display_name="Spending Reset Hour",
        default_value=23,
    ),
    Parameter(
        name=PARAM_ZERO_OUT_DAILY_SPEND_MINUTE,
        shape=NumberShape(min_value=0, max_value=59, step=1),
        level=ParameterLevel.TEMPLATE,
        description="The minute of the hour at which the spending is reset.",
        display_name="Spending Reset Minute",
        default_value=59,
    ),
    Parameter(
        name=PARAM_ZERO_OUT_DAILY_SPEND_SECOND,
        shape=NumberShape(min_value=0, max_value=59, step=1),
        level=ParameterLevel.TEMPLATE,
        description="The second of the minute at which the spending is reset.",
        display_name="Spending Reset Second",
        default_value=59,
    ),
]
ZERO_OUT_DAILY_SPEND_EVENT = "ZERO_OUT_DAILY_SPEND"
ZERO_OUT_DAILY_SPEND_AST = "WALLET_ZERO_OUT_DAILY_SPEND_AST"
event_types = [
    SmartContractEventType(
        name=ZERO_OUT_DAILY_SPEND_EVENT, scheduler_tag_ids=[ZERO_OUT_DAILY_SPEND_AST]
    )
]
data_fetchers = [fetchers_LIVE_BALANCES_BOF, fetchers_EFFECTIVE_OBSERVATION_FETCHER]


def _get_zero_out_daily_spend_schedule(vault: Any) -> ScheduleExpression:
    """
    Sets up ScheduleExpression of ZERO_OUT_DAILY_SPEND schedule based on H/M/S parameters

    :param vault: SmartContractVault object
    :return: ScheduleExpression, representation of ZERO_OUT_DAILY_SPEND schedule
    """
    schedule_hour = str(utils_get_parameter(vault=vault, name=PARAM_ZERO_OUT_DAILY_SPEND_HOUR))
    schedule_minute = str(utils_get_parameter(vault=vault, name=PARAM_ZERO_OUT_DAILY_SPEND_MINUTE))
    schedule_second = str(utils_get_parameter(vault=vault, name=PARAM_ZERO_OUT_DAILY_SPEND_SECOND))
    return ScheduleExpression(hour=schedule_hour, minute=schedule_minute, second=schedule_second)


def _get_zero_out_daily_spend_instructions(
    vault: Any, balance_fetcher: str, effective_datetime: datetime
) -> list[PostingInstructionsDirective]:
    """
    Resets TODAYS_SPENDING back to zero.

    :param vault: SmartContractVault object
    :param effective_datetime: effective_datetime of the schedule runtime
    :return: list of PostingInstructionsDirective objects
    """
    denomination: str = utils_get_parameter(vault=vault, name=PARAM_DENOMINATION)
    todays_spending = (
        vault.get_balances_observation(fetcher_id=balance_fetcher)
        .balances[TODAY_SPENDING, DEFAULT_ASSET, denomination, Phase.COMMITTED]
        .net
    )
    if todays_spending <= 0:
        return []
    posting_instructions = _update_tracked_spend(
        account_id=vault.account_id,
        amount=todays_spending,
        denomination=denomination,
        zero_out_daily_spend=True,
    )
    return [
        PostingInstructionsDirective(
            posting_instructions=posting_instructions,
            client_batch_id=f"ZERO_OUT_DAILY_SPENDING-{vault.get_hook_execution_id()}",
            value_datetime=effective_datetime,
        )
    ]


def _get_release_and_decreased_auth_amount(
    postings: utils_PostingInstructionListAlias, denomination: str
) -> Decimal:
    """
    Calculate the impact to available balance due to releases and decreased auth amounts
    """
    total = Decimal(0)
    for posting in postings:
        delta = utils_get_available_balance(balances=posting.balances(), denomination=denomination)
        if (
            posting.type == PostingInstructionType.AUTHORISATION_ADJUSTMENT
            and delta > 0
            or posting.type == PostingInstructionType.RELEASE
        ):
            total += delta
    return total


def extract_bool_from_postings(
    postings: utils_PostingInstructionListAlias, instruction_details_key: str
) -> list[bool]:
    return [
        utils_str_to_bool(posting.instruction_details.get(instruction_details_key, "false"))
        for posting in postings
    ]


def extract_value_from_postings(
    postings: utils_PostingInstructionListAlias, instruction_details_key: str
) -> list[str]:
    return [posting.instruction_details.get(instruction_details_key, "") for posting in postings]


def _sweep_excess_funds(
    account_id: str, amount: Decimal, denomination: str, nominated_account: str
) -> list[CustomInstruction]:
    """
    Create postings to sweep excess funds to nominated account.
    Amount is expected to be positive.

    :param account_id: The id for wallet account
    :param amount: The delta amount to sweep to nominated account
    :param denomination: The denomination of this instruction
    :param nominated_account: The id of the account to sweep funds to
    """
    if amount <= 0:
        return []
    postings = [
        Posting(
            credit=True,
            amount=amount,
            denomination=denomination,
            account_id=nominated_account,
            account_address=DEFAULT_ADDRESS,
            asset=DEFAULT_ASSET,
            phase=Phase.COMMITTED,
        ),
        Posting(
            credit=False,
            amount=amount,
            denomination=denomination,
            account_id=account_id,
            account_address=DEFAULT_ADDRESS,
            asset=DEFAULT_ASSET,
            phase=Phase.COMMITTED,
        ),
    ]
    custom_instruction = CustomInstruction(
        postings=postings,
        instruction_details={"description": "RETURNING_EXCESS_BALANCE"},
        transaction_code=None,
        override_all_restrictions=True,
    )
    return [custom_instruction]


def _update_tracked_spend(
    account_id: str, amount: Decimal, denomination: str, zero_out_daily_spend: bool = False
) -> list[CustomInstruction]:
    """
    Create postings to update the spend tracking balance.

    :param account_id: The id for wallet account
    :param amount: The delta amount to update the balance by.
    Can be positive, negative or zero. A positive amount credits the TODAYS_SPENDING balance.
    :param denomination: The denomination of this instruction
    :param zero_out_daily_spend: Is this a zero out spend event
    """
    if amount == Decimal("0"):
        return []
    from_address = INTERNAL_CONTRA if amount < 0 else TODAY_SPENDING
    to_address = TODAY_SPENDING if amount < 0 else INTERNAL_CONTRA
    amount = abs(amount)
    postings = [
        Posting(
            credit=True,
            amount=amount,
            denomination=denomination,
            account_id=account_id,
            account_address=to_address,
            asset=DEFAULT_ASSET,
            phase=Phase.COMMITTED,
        ),
        Posting(
            credit=False,
            amount=amount,
            denomination=denomination,
            account_id=account_id,
            account_address=from_address,
            asset=DEFAULT_ASSET,
            phase=Phase.COMMITTED,
        ),
    ]
    custom_instruction = CustomInstruction(
        postings=postings,
        instruction_details={"event_type": "ZERO_OUT_DAILY_SPENDING"}
        if zero_out_daily_spend
        else {"description": "UPDATING_TRACKED_SPEND"},
        override_all_restrictions=True if zero_out_daily_spend else None,
    )
    return [custom_instruction]


def _top_up_balance(
    account_id: str, amount: Decimal, denomination: str, nominated_account: str
) -> list[CustomInstruction]:
    """
    Create postings to top up balance from nominated account.
    Amount is expected to be positive.

    :param account_id: The id for wallet account
    :param amount: The delta amount to sweep to nominated account
    :param denomination: The denomination of this instruction
    :param nominated_account: The id of the account to get funds from
    """
    if amount <= 0:
        return []
    postings = [
        Posting(
            credit=True,
            amount=amount,
            denomination=denomination,
            account_id=account_id,
            account_address=DEFAULT_ADDRESS,
            asset=DEFAULT_ASSET,
            phase=Phase.COMMITTED,
        ),
        Posting(
            credit=False,
            amount=amount,
            denomination=denomination,
            account_id=nominated_account,
            account_address=DEFAULT_ADDRESS,
            asset=DEFAULT_ASSET,
            phase=Phase.COMMITTED,
        ),
    ]
    custom_instruction = CustomInstruction(
        postings=postings,
        instruction_details={
            "description": f"Auto top up transferred from nominated account:{amount}"
        },
        override_all_restrictions=None,
    )
    return [custom_instruction]<|MERGE_RESOLUTION|>--- conflicted
+++ resolved
@@ -3,11 +3,8 @@
 
 # Objects below have been imported from:
 #    library/wallet/contracts/template/wallet.py
-<<<<<<< HEAD
-# md5:35ebc8bc7be01863bdcb7e0e41351f41
-=======
 # md5:cd5419229b2c3cc8ca8b4d59f4c0395e
->>>>>>> a3e5d0cb
+
 
 from contracts_api import (
     BalancesObservationFetcher,
@@ -494,11 +491,7 @@
 
 # Objects below have been imported from:
 #    library/wallet/contracts/template/wallet.py
-<<<<<<< HEAD
-# md5:35ebc8bc7be01863bdcb7e0e41351f41
-=======
 # md5:cd5419229b2c3cc8ca8b4d59f4c0395e
->>>>>>> a3e5d0cb
 
 INTERNAL_CONTRA = "INTERNAL_CONTRA"
 TODAY_SPENDING = "TODAY_SPENDING"
